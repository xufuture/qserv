# WARNING : these variables mustn't be changed once the install process is started
[DEFAULT]
version = qserv-dev
base_dir = /opt/%(version)s
log_dir = %(base_dir)s/var/log
<<<<<<< HEAD
tmp_dir = %(base_dir)s/tmp
=======
# A scratch directory where temporary files could be created
tmp_dir = /opt/%(version)s/tmp
>>>>>>> a276344f

[qserv]
# Qserv rpc service port is 7080 but is hard-coded

# Tree possibles values :
# mono
# master
# worker
node_type=mono
rpc_port=7080

user = qsmaster

# Qserv master DNS name
master=qserv-master-example-name.mydomain.edu

# partitioning parameters
# # will be used both by master and partition tool
substripes = 10
stripes = 10

# OPTIONAL : If not already present in %(base_dir)s/qserv/master/python/lsst/qserv/master/geometry.py, geometry file will be downloaded by default
# from  git master branch :http://dev.lsstcorp.org/cgit/LSST/DMS/geom.git/plain/python/lsst/geom/geometry.py
# but a source directory may be specified  (it could be retrieved for exemple with : git clone git://dev.lsstcorp.org/LSST/DMS/geom)
# geometry will be then copied from this source directory
# geometry_src_dir=/home/user/geom

[xrootd]
cmsd_manager_port=2131
xrootd_port=1094

[mysql_proxy]

port=4040

[mysqld]

port=3306

user=root
# Be careful, special characters (',%,",...) may cause error, 
# use %% instead of %
pass=changeme

#data_dir=/data/$(version)/mysql
data_dir=%(base_dir)s/var/lib/mysql

[lsst]

# OPTIONAL : Where to read LSST data
# Example: PT1.1 data should be in $(data_dir)/pt11/
data_dir=/data/lsst

# Do not edit, unless you know what you are doing
[dependencies]

repository=http://www.slac.stanford.edu/exp/lsst/qserv/download/current

zope_url=%(repository)s/zope.interface-3.8.0.tar.gz
mysql_python_url=%(repository)s/MySQL-python-1.2.3.tar.gz
twisted_url=%(repository)s/Twisted-12.0.0.tar.bz2
expat_url=%(repository)s/expat-2.0.1.tar.gz
libevent_url=%(repository)s/libevent-2.0.16-stable.tar.gz
lua_url=%(repository)s/lua-5.1.4.tar.gz
lua_xlmrpc_url=%(repository)s/lua-xmlrpc-v1.2.1-2.tar.gz
luaexpat_url=%(repository)s/luaexpat-1.1.tar.gz
luasocket_url=%(repository)s/luasocket-2.0.2.tar.gz
mysql_url=%(repository)s/mysql-5.1.61.tar.gz
mysql_proxy_url=%(repository)s/mysql-proxy-0.8.2.tar.gz
protobuf_url=%(repository)s/protobuf-2.4.1.tar.gz
scisql_url=%(repository)s/scisql-0.3.tar.bz2
virtualenv_url=%(repository)s/virtualenv-1.7.tar.gz
xrootd_url=%(repository)s/xrootd.tar.gz
# scons_url=%(repository)s/scons-2.1.0.tar.gz

<|MERGE_RESOLUTION|>--- conflicted
+++ resolved
@@ -3,12 +3,8 @@
 version = qserv-dev
 base_dir = /opt/%(version)s
 log_dir = %(base_dir)s/var/log
-<<<<<<< HEAD
-tmp_dir = %(base_dir)s/tmp
-=======
 # A scratch directory where temporary files could be created
-tmp_dir = /opt/%(version)s/tmp
->>>>>>> a276344f
+tmp_dir = /%(base_dir)s/tmp
 
 [qserv]
 # Qserv rpc service port is 7080 but is hard-coded
