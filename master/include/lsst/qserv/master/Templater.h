--- conflicted
+++ resolved
@@ -62,87 +62,46 @@
     // ColumnHandler: hooks into parser's production for column name references.
     class ColumnHandler : public VoidFourRefFunc {
     public:    
-<<<<<<< HEAD
-	ColumnHandler(Templater& t) : _templater(t) {}
-	virtual ~ColumnHandler() {}
-	virtual void operator()(antlr::RefAST a, antlr::RefAST b, 
-				antlr::RefAST c, antlr::RefAST d) {
-	    if(d.get()) {
-		_templater._processLater(b, c);
-	    } else if(c.get()) {
-		_templater._processLater(a, b);
-	    } else if(b.get()) {
-		_templater._processLater(antlr::RefAST(), a);
-	    }
-	    // std::cout << "col _" << tokenText(a) 
-	    // 	      << "_ _" << tokenText(b) 
-	    // 	      << "_ _" << tokenText(c) 
-	    // 	      << "_ _" << tokenText(d) 
-	    // 	      << "_ "; 
-	    // a->setText("AWESOMECOLUMN");
-	}
-=======
-        ColumnHandler(Templater& t) : _templater(t) {}
+    ColumnHandler(Templater& t) : _templater(t) {}
         virtual ~ColumnHandler() {}
         virtual void operator()(antlr::RefAST a, antlr::RefAST b, 
                                 antlr::RefAST c, antlr::RefAST d) {
             if(d.get()) {
-                _templater._processName(b, c);
+                _templater._processLater(b, c);
             } else if(c.get()) {
-                _templater._processName(a, b);
+                _templater._processLater(a, b);
             } else if(b.get()) {
-                _templater._processName(antlr::RefAST(), a);
+                _templater._processLater(antlr::RefAST(), a);
             }
             // std::cout << "col _" << tokenText(a) 
-            // 	      << "_ _" << tokenText(b) 
-            // 	      << "_ _" << tokenText(c) 
-            // 	      << "_ _" << tokenText(d) 
-            // 	      << "_ "; 
+            //        << "_ _" << tokenText(b) 
+            //        << "_ _" << tokenText(c) 
+            //        << "_ _" << tokenText(d) 
+            //        << "_ "; 
             // a->setText("AWESOMECOLUMN");
         }
->>>>>>> 1b1b02ae
     private:
         Templater& _templater;
-	
+        
     };
     // TableHandler: hooks into parser's production for table name references.
     class TableHandler : public VoidThreeRefFunc {
     public: 
-<<<<<<< HEAD
-	TableHandler(Templater& t) : _templater(t) {}
-	virtual ~TableHandler() {}
-	virtual void operator()(antlr::RefAST a, antlr::RefAST b, antlr::RefAST c)  {
-	    // right-most is the table name.
-	    if(c.get()) {
-		_templater._processLater(b, c);
-	    } else if(b.get()) {
-		_templater._processLater(a, b);
-	    } else if(a.get()) {
-		_templater._processLater(antlr::RefAST(), a);
-	    }
-	    // std::cout << "qualname " << tokenText(a) 
-	    // 	      << " " << tokenText(b) << " " 
-	    // 	      << tokenText(c) << " "; 
-	}
-=======
         TableHandler(Templater& t) : _templater(t) {}
         virtual ~TableHandler() {}
-        virtual void operator()(antlr::RefAST a, 
-                                antlr::RefAST b, 
-                                antlr::RefAST c)  {
+        virtual void operator()(antlr::RefAST a, antlr::RefAST b, antlr::RefAST c)  {
             // right-most is the table name.
             if(c.get()) {
-                _templater._processName(b, c);
+                _templater._processLater(b, c);
             } else if(b.get()) {
-                _templater._processName(a, b);
+                _templater._processLater(a, b);
             } else if(a.get()) {
-                _templater._processName(antlr::RefAST(), a);
+                _templater._processLater(antlr::RefAST(), a);
             }
             // std::cout << "qualname " << tokenText(a) 
-            // 	      << " " << tokenText(b) << " " 
-            // 	      << tokenText(c) << " "; 
-        }
->>>>>>> 1b1b02ae
+            //        << " " << tokenText(b) << " " 
+            //        << tokenText(c) << " "; 
+        }
     private:
         Templater& _templater;
     };
@@ -169,8 +128,8 @@
             void operator()(T& t) { a(t); }
             A& a;
         };
-	DeferredVisitor() {}
-	void operator()(antlr::RefAST& a) { _q.push_back(a); }
+        DeferredVisitor() {}
+        void operator()(antlr::RefAST& a) { _q.push_back(a); }
         template <class Action>
         void visit(Action& a) {
             std::for_each(_q.begin(), _q.end(), Wrapper<Action>(a));
@@ -212,24 +171,10 @@
     // lists (in FROM clauses)
     class TableListHandler : public VoidTwoRefFunc {
     public: 
-<<<<<<< HEAD
-	TableListHandler(Templater& t) : _templater(t) {}
-	virtual ~TableListHandler() {}
-	virtual void operator()(antlr::RefAST a, antlr::RefAST b);
-        void processJoin();
-	bool getHasChunks() const { return _hasChunks; }
-	bool getHasSubChunks() const { return _hasSubChunks; }
-	IntMap const& getUsageCount() const { return _usageCount; }
-    private:
-	Templater& _templater;
-	bool _hasChunks;
-	bool _hasSubChunks;
-	IntMap _usageCount;
-        DeferredVisitor _deferred;
-=======
         TableListHandler(Templater& t) : _templater(t) {}
         virtual ~TableListHandler() {}
         virtual void operator()(antlr::RefAST a, antlr::RefAST b);
+        void processJoin();
         bool getHasChunks() const { return _hasChunks; }
         bool getHasSubChunks() const { return _hasSubChunks; }
         IntMap const& getUsageCount() const { return _usageCount; }
@@ -238,7 +183,7 @@
         bool _hasChunks;
         bool _hasSubChunks;
         IntMap _usageCount;
->>>>>>> 1b1b02ae
+        DeferredVisitor _deferred;
     };
     // SpatialTableNameNotifier
     class Notifier {
