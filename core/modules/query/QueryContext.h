// -*- LSST-C++ -*-
/*
 * LSST Data Management System
 * Copyright 2013 LSST Corporation.
 *
 * This product includes software developed by the
 * LSST Project (http://www.lsst.org/).
 *
 * This program is free software: you can redistribute it and/or modify
 * it under the terms of the GNU General Public License as published by
 * the Free Software Foundation, either version 3 of the License, or
 * (at your option) any later version.
 *
 * This program is distributed in the hope that it will be useful,
 * but WITHOUT ANY WARRANTY; without even the implied warranty of
 * MERCHANTABILITY or FITNESS FOR A PARTICULAR PURPOSE.  See the
 * GNU General Public License for more details.
 *
 * You should have received a copy of the LSST License Statement and
 * the GNU General Public License along with this program.  If not,
 * see <http://www.lsstcorp.org/LegalNotices/>.
 */
#ifndef LSST_QSERV_MASTER_QUERYCONTEXT_H
#define LSST_QSERV_MASTER_QUERYCONTEXT_H
/**
  * @file
  *
  * @author Daniel L. Wang, SLAC
  */
#include <list>
#include <string>
#include <boost/shared_ptr.hpp>

#include "css/Facade.h"
#include "qana/QueryMapping.h"
#include "query/TableAlias.h"
#include "util/common.h"

namespace lsst {
namespace qserv {
namespace master {

class ColumnRef;
class QsRestrictor;

/// QueryContext is a value container for query state related to analyzing,
/// rewriting, and generating queries. It is the primary mechanism for
/// QueryPlugin instances to share information. It contains the user context of
/// a query, but not the query itself.
/// 
/// TODO: Think about QueryMapping's home. It is used during query manipulation,
/// contains information derived during analysis, and is used to generate
/// materialized query text.
class QueryContext {
public:
    QueryContext() {}
    typedef std::list<boost::shared_ptr<QsRestrictor> > RestrList;

    boost::shared_ptr<css::Facade> cssFacade; ///< Unowned, assumed to be alive 
                                              ///  for this lifetime.
    std::string defaultDb; ///< Implicit db context
    std::string dominantDb; ///< "dominant" database for this query
    std::string anonymousTable; ///< Implicit table context
    std::string username; ///< unused, but reserved.

    StringPairList scanTables; // Tables scanned (for shared scans)

    // Table aliasing
    TableAlias tableAliases;
    TableAliasReverse tableAliasReverses;

    // Owned QueryMapping and query restrictors
    boost::shared_ptr<QueryMapping> queryMapping;
    boost::shared_ptr<RestrList> restrictors;

    int chunkCount; //< -1: all, 0: none, N: #chunks

    bool needsMerge; ///< Does this query require a merge/post-processing step?

<<<<<<< HEAD
    lsst::qserv::css::IntPair getDbStriping() {
=======
    lsst::qserv::css::StripingParams getDbStriping() {
>>>>>>> 3825584e
        return cssFacade->getDbStriping(dominantDb); }
    bool hasChunks() const {
        return queryMapping.get() && queryMapping->hasChunks(); }
    bool hasSubChunks() const {
        return queryMapping.get() && queryMapping->hasSubChunks(); }
    DbTablePair resolve(boost::shared_ptr<ColumnRef> cr);
};

}}} // namespace lsst::qserv::master
#endif // LSST_QSERV_MASTER_QUERYCONTEXT_H<|MERGE_RESOLUTION|>--- conflicted
+++ resolved
@@ -77,11 +77,7 @@
 
     bool needsMerge; ///< Does this query require a merge/post-processing step?
 
-<<<<<<< HEAD
-    lsst::qserv::css::IntPair getDbStriping() {
-=======
     lsst::qserv::css::StripingParams getDbStriping() {
->>>>>>> 3825584e
         return cssFacade->getDbStriping(dominantDb); }
     bool hasChunks() const {
         return queryMapping.get() && queryMapping->hasChunks(); }
