--- conflicted
+++ resolved
@@ -155,11 +155,7 @@
         {}
 
     void operator()(Tuple& t) {
-<<<<<<< HEAD
-        t.allowed = cssFacade.checkIfContainsDb(t.db);
-=======
         t.allowed = cssFacade.containsDb(t.db);
->>>>>>> 3825584e
         if(t.allowed) {
             t.chunkLevel = cssFacade.getChunkLevel(t.db, t.prePatchTable);
             if(t.chunkLevel == -1) {
