--- conflicted
+++ resolved
@@ -74,13 +74,10 @@
     // Match cr as a column ref against the key column for a database's
     // partitioning strategy.
     if((!cr) || !context.cssFacade) { return false; }
-<<<<<<< HEAD
-=======
     if(!context.cssFacade->containsDb(cr->db)
        || !context.cssFacade->containsTable(cr->db, cr->table)) {
             throw std::logic_error("Invalid db/table:" + cr->db + "." + cr->table);
         }
->>>>>>> 3825584e
     std::string keyColumn = context.cssFacade->getKeyColumn(cr->db, cr->table);
     return (!cr->column.empty()) && (keyColumn == cr->column);
 }
@@ -166,18 +163,12 @@
         }
         std::string const& db = t->getDb();
         std::string const& table = t->getTable();
-<<<<<<< HEAD
-
-        // Is table chunked?
-        if(!_cssFacade.checkIfTableIsChunked(db, table)) {
-=======
         if(!_cssFacade.containsDb(db)
            || !_cssFacade.containsTable(db, table)) {
             throw std::logic_error("Invalid db/table:" + db + "." + table);
         }
         // Is table chunked?
         if(!_cssFacade.tableIsChunked(db, table)) {
->>>>>>> 3825584e
             return; // Do nothing for non-chunked tables
         }
         // Now save an entry for WHERE clause processing.
@@ -579,15 +570,12 @@
     // db, table, column, val1, val2, ...
     p->_params.push_back(context.dominantDb);
     p->_params.push_back(context.anonymousTable);
-<<<<<<< HEAD
-=======
     if(!context.cssFacade->containsDb(context.dominantDb)
        || !context.cssFacade->containsTable(context.dominantDb,
                                             context.anonymousTable) ) {
         throw std::logic_error("Invalid db/table: " + context.dominantDb 
                                + "." + context.anonymousTable);
     }
->>>>>>> 3825584e
     std::string keyColumn = context.cssFacade->getKeyColumn(context.dominantDb,
                                                             context.anonymousTable);
     p->_params.push_back(keyColumn);
