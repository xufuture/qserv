--- conflicted
+++ resolved
@@ -39,10 +39,7 @@
 #include "query/FromList.h"
 #include "query/FuncExpr.h"
 #include "query/QueryContext.h"
-<<<<<<< HEAD
-=======
 #include "query/JoinRef.h"
->>>>>>> f931de6c
 #include "query/Predicate.h"
 #include "query/SelectStmt.h"
 #include "query/ValueFactor.h"
@@ -158,33 +155,21 @@
 class getTable : public TableRef::Func {
 public:
 
-<<<<<<< HEAD
-    explicit getTable(css::Facade& cssFacade, RestrictorEntries& entries)
-        : _cssFacade(cssFacade),
-          _entries(entries) {}
-    void operator()(query::TableRefN::Ptr t) {
-        if(!t) {
-            throw qana::AnalysisBug("NULL TableRefN::Ptr");
-        }
-        std::string const& db = t->getDb();
-        std::string const& table = t->getTable();
-=======
     getTable(css::Facade& cssFacade, RestrictorEntries& entries)
         : _cssFacade(cssFacade),
           _entries(entries) {}
 
-    void operator()(TableRef::Ptr t) {
+    void operator()(query::TableRef::Ptr t) {
         // FIXME: Modify so we can use TableRef::apply()
         if(!t) {
             throw qana::AnalysisBug("NULL TableRefN::Ptr");
         }
         (*this)(*t);
     }
-    virtual void operator()(TableRef& t) {
+    virtual void operator()(query::TableRef& t) {
         std::string const& db = t.getDb();
         std::string const& table = t.getTable();
 
->>>>>>> f931de6c
         if(!_cssFacade.containsDb(db)
            || !_cssFacade.containsTable(db, table)) {
             throw qana::AnalysisError("Invalid db/table:" + db + "." + table);
@@ -400,13 +385,8 @@
     // FROM list.
 
     // First, get a list of the chunked tables.
-<<<<<<< HEAD
     query::FromList& fList = stmt.getFromList();
-    query::TableRefnList& tList = fList.getTableRefnList();
-=======
-    FromList& fList = stmt.getFromList();
-    TableRefList& tList = fList.getTableRefList();
->>>>>>> f931de6c
+    query::TableRefList& tList = fList.getTableRefList();
     RestrictorEntries entries;
     if(!context.cssFacade) {
         throw qana::AnalysisBug("Missing metadata in context");
